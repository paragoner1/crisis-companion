--- conflicted
+++ resolved
@@ -4,11 +4,7 @@
 
 ## 🚨 The Problem (Hook in First 15 Seconds)
 
-<<<<<<< HEAD
 Last summer, my 4-year-old son forgot his lifejacket and almost drowned. I found him underwater and performed CPR without knowing what I was doing. That moment made me realize we need a tool that guides people through emergencies when they're in shock.
-=======
-Last summer, my 4-year-old son forgot his lifejacket was off and almost drowned at the lake. I performed CPR without knowing what I was doing. That moment made me realize we need a tool that guides people through emergencies when they're in shock or not thinking clearly.
->>>>>>> 1b4ee713
 
 **The Reality:**
 - 236,000 people die from drowning annually
